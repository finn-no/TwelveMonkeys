--- conflicted
+++ resolved
@@ -2,15 +2,6 @@
 <project xmlns="http://maven.apache.org/POM/4.0.0"
          xmlns:xsi="http://www.w3.org/2001/XMLSchema-instance"
          xsi:schemaLocation="http://maven.apache.org/POM/4.0.0 http://maven.apache.org/maven-v4_0_0.xsd">
-<<<<<<< HEAD
-=======
-    <modelVersion>4.0.0</modelVersion>
-    <groupId>com.twelvemonkeys</groupId>
-    <artifactId>twelvemonkeys-servlet</artifactId>
-    <version>2.3-SNAPSHOT</version>
-    <name>TwelveMonkeys Servlet</name>
-
->>>>>>> c310083d
     <parent>
         <groupId>com.twelvemonkeys</groupId>
         <artifactId>twelvemonkeys-parent</artifactId>
